package quotes

import (
	"time"

	"github.com/ilyakaznacheev/cleanenv"
)

type Config struct {
	Driver DriverType `yaml:"driver" env:"QUOTES_DRIVER" env-default:"binance"`

	Binance       BinanceConfig       `yaml:"binance" env-prefix:"QUOTES_BINANCE_"`
	Kraken        KrakenConfig        `yaml:"kraken" env-prefix:"QUOTES_KRAKEN_"`
	Opendax       OpendaxConfig       `yaml:"opendax" env-prefix:"QUOTES_OPENDAX_"`
	Bitfaker      BitfakerConfig      `yaml:"bitfaker" env-prefix:"QUOTES_BITFAKER_"`
	UniswapV3Api  UniswapV3ApiConfig  `yaml:"uniswap_v3_api" env-prefix:"QUOTES_UNISWAP_V3_API_"`
	UniswapV3Geth UniswapV3GethConfig `yaml:"uniswap_v3_geth" env-prefix:"QUOTES_UNISWAP_V3_GETH_"`
	Syncswap      SyncswapConfig      `yaml:"syncswap" env-prefix:"QUOTES_SYNCSWAP_"`
	Index         IndexConfig         `yaml:"index" env-prefix:"QUOTES_INDEX_"`
}

type DriverConfig interface {
	DriverType() DriverType
}

func NewConfigFromFile(path string) (Config, error) {
	var config Config
	return config, cleanenv.ReadConfig(path, &config)
}

func NewConfigFromEnv() (Config, error) {
	var config Config
	return config, cleanenv.ReadEnv(&config)
}

func ToConfig(driver DriverConfig) Config {
	config := Config{Driver: driver.DriverType()}

	switch driver.DriverType() {
	case DriverIndex:
		config.Index = driver.(IndexConfig)
	case DriverBinance:
		config.Binance = driver.(BinanceConfig)
	case DriverKraken:
		config.Kraken = driver.(KrakenConfig)
	case DriverOpendax:
		config.Opendax = driver.(OpendaxConfig)
	case DriverBitfaker:
		config.Bitfaker = driver.(BitfakerConfig)
	case DriverUniswapV3Api:
		config.UniswapV3Api = driver.(UniswapV3ApiConfig)
	case DriverUniswapV3Geth:
		config.UniswapV3Geth = driver.(UniswapV3GethConfig)
	case DriverSyncswap:
		config.Syncswap = driver.(SyncswapConfig)
	}
	return config
}

type IndexConfig struct {
	TradesCached int `yaml:"trades_cached" env:"TRADES_CACHED" env-default:"20"`
}

func (IndexConfig) DriverType() DriverType {
	return DriverIndex
}

type BinanceConfig struct {
	TradeSampler TradeSamplerConfig `yaml:"trade_sampler" env-prefix:"TRADE_SAMPLER_"`
}

func (BinanceConfig) DriverType() DriverType {
	return DriverBinance
}

type KrakenConfig struct {
	URL             string             `yaml:"url" env:"URL" env-default:"wss://ws.kraken.com"`
	ReconnectPeriod time.Duration      `yaml:"period" env:"RECONNECT_PERIOD" env-default:"5s"`
	TradeSampler    TradeSamplerConfig `yaml:"trade_sampler" env-prefix:"TRADE_SAMPLER_"`
}

func (KrakenConfig) DriverType() DriverType {
	return DriverKraken
}

type OpendaxConfig struct {
	URL             string             `yaml:"url" env:"URL" env-default:"wss://alpha.yellow.org/api/v1/finex/ws"`
	ReconnectPeriod time.Duration      `yaml:"period" env:"RECONNECT_PERIOD" env-default:"5s"`
	TradeSampler    TradeSamplerConfig `yaml:"trade_sampler" env-prefix:"TRADE_SAMPLER_"`
}

func (OpendaxConfig) DriverType() DriverType {
	return DriverOpendax
}

type BitfakerConfig struct {
	Period       time.Duration      `yaml:"period" env:"PERIOD" env-default:"5s"`
	TradeSampler TradeSamplerConfig `yaml:"trade_sampler" env-prefix:"TRADE_SAMPLER_"`
}

func (BitfakerConfig) DriverType() DriverType {
	return DriverBitfaker
}

type UniswapV3ApiConfig struct {
	URL          string             `yaml:"url" env:"URL" env-default:"https://api.thegraph.com/subgraphs/name/uniswap/uniswap-v3"`
	WindowSize   time.Duration      `yaml:"window_size" env:"WINDOW_SIZE" env-default:"2s"`
	TradeSampler TradeSamplerConfig `yaml:"trade_sampler" env-prefix:"TRADE_SAMPLER_"`
}

func (UniswapV3ApiConfig) DriverType() DriverType {
	return DriverUniswapV3Api
}

type UniswapV3GethConfig struct {
	URL            string             `yaml:"url" env:"GETH_URL" env-default:""`
	AssetsURL      string             `yaml:"assets_url" env:"ASSETS_URL" env-default:"https://raw.githubusercontent.com/layer-3/clearsync/master/networks/mainnet/assets.json"`
	FactoryAddress string             `yaml:"factory_address" env:"FACTORY_ADDRESS" env-default:"0x1F98431c8aD98523631AE4a59f267346ea31F984"`
	TradeSampler   TradeSamplerConfig `yaml:"trade_sampler" env-prefix:"TRADE_SAMPLER_"`
}

func (UniswapV3GethConfig) DriverType() DriverType {
	return DriverUniswapV3Geth
}

type SyncswapConfig struct {
	URL                       string             `yaml:"url" env:"URL" env-default:""`
	AssetsURL                 string             `yaml:"assets_url" env:"ASSETS_URL" env-default:"https://raw.githubusercontent.com/layer-3/clearsync/master/networks/mainnet/assets.json"`
	ClassicPoolFactoryAddress string             `yaml:"classic_pool_factory_address" env:"CLASSIC_POOL_FACTORY_ADDRESS" env-default:"0x37BAc764494c8db4e54BDE72f6965beA9fa0AC2d"`
	TradeSampler              TradeSamplerConfig `yaml:"trade_sampler" env-prefix:"TRADE_SAMPLER_"`
}

func (SyncswapConfig) DriverType() DriverType {
	return DriverSyncswap
}

type TradeSamplerConfig struct {
<<<<<<< HEAD
	Enabled           bool `yaml:"enabled" env:"ENABLED"`
	DefaultPercentage int  `yaml:"default_percentage" env:"DEFAULT_PERCENTAGE"`
=======
	Enabled           bool  `yaml:"enabled" env:"QUOTES_TRADE_SAMPLER_ENABLED"`
	DefaultPercentage int64 `yaml:"default_percentage" env:"QUOTES_TRADE_SAMPLER_DEFAULT_PERCENTAGE"`
>>>>>>> 911a0303
}<|MERGE_RESOLUTION|>--- conflicted
+++ resolved
@@ -135,11 +135,6 @@
 }
 
 type TradeSamplerConfig struct {
-<<<<<<< HEAD
-	Enabled           bool `yaml:"enabled" env:"ENABLED"`
-	DefaultPercentage int  `yaml:"default_percentage" env:"DEFAULT_PERCENTAGE"`
-=======
-	Enabled           bool  `yaml:"enabled" env:"QUOTES_TRADE_SAMPLER_ENABLED"`
-	DefaultPercentage int64 `yaml:"default_percentage" env:"QUOTES_TRADE_SAMPLER_DEFAULT_PERCENTAGE"`
->>>>>>> 911a0303
+	Enabled           bool  `yaml:"enabled" env:"ENABLED"`
+	DefaultPercentage int64 `yaml:"default_percentage" env:"DEFAULT_PERCENTAGE"`
 }